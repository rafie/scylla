#!/usr/bin/env python3
# -*- coding: utf-8 -*-
#
# Copyright (C) 2015 ScyllaDB
#

#
# This file is part of Scylla.
#
# Scylla is free software: you can redistribute it and/or modify
# it under the terms of the GNU Affero General Public License as published by
# the Free Software Foundation, either version 3 of the License, or
# (at your option) any later version.
#
# Scylla is distributed in the hope that it will be useful,
# but WITHOUT ANY WARRANTY; without even the implied warranty of
# MERCHANTABILITY or FITNESS FOR A PARTICULAR PURPOSE.  See the
# GNU General Public License for more details.
#
# You should have received a copy of the GNU General Public License
# along with Scylla.  If not, see <http://www.gnu.org/licenses/>.
#

import argparse
import os
import platform
import re
import shlex
import subprocess
import sys
import tempfile
import textwrap
from distutils.spawn import find_executable

tempfile.tempdir = "./build/tmp"

configure_args = str.join(' ', [shlex.quote(x) for x in sys.argv[1:]])

for line in open('/etc/os-release'):
    key, _, value = line.partition('=')
    value = value.strip().strip('"')
    if key == 'ID':
        os_ids = [value]
    if key == 'ID_LIKE':
        os_ids += value.split(' ')


# distribution "internationalization", converting package names.
# Fedora name is key, values is distro -> package name dict.
i18n_xlat = {
    'boost-devel': {
        'debian': 'libboost-dev',
        'ubuntu': 'libboost-dev (libboost1.55-dev on 14.04)',
    },
}


def pkgname(name):
    if name in i18n_xlat:
        dict = i18n_xlat[name]
        for id in os_ids:
            if id in dict:
                return dict[id]
    return name


def get_flags():
    with open('/proc/cpuinfo') as f:
        for line in f:
            if line.strip():
                if line.rstrip('\n').startswith('flags'):
                    return re.sub(r'^flags\s+: ', '', line).split()


def add_tristate(arg_parser, name, dest, help):
    arg_parser.add_argument('--enable-' + name, dest=dest, action='store_true', default=None,
                            help='Enable ' + help)
    arg_parser.add_argument('--disable-' + name, dest=dest, action='store_false', default=None,
                            help='Disable ' + help)


def apply_tristate(var, test, note, missing):
    if (var is None) or var:
        if test():
            return True
        elif var is True:
            print(missing)
            sys.exit(1)
        else:
            print(note)
            return False
    return False


def have_pkg(package):
    return subprocess.call(['pkg-config', package]) == 0


def pkg_config(option, package):
    output = subprocess.check_output(['pkg-config', option, package])
    return output.decode('utf-8').strip()


def try_compile(compiler, source='', flags=[]):
    return try_compile_and_link(compiler, source, flags=flags + ['-c'])


def ensure_tmp_dir_exists():
    if not os.path.exists(tempfile.tempdir):
        os.makedirs(tempfile.tempdir)


def try_compile_and_link(compiler, source='', flags=[]):
    ensure_tmp_dir_exists()
    with tempfile.NamedTemporaryFile() as sfile:
        ofile = tempfile.mktemp()
        try:
            sfile.file.write(bytes(source, 'utf-8'))
            sfile.file.flush()
            # We can't write to /dev/null, since in some cases (-ftest-coverage) gcc will create an auxiliary
            # output file based on the name of the output file, and "/dev/null.gcsa" is not a good name
            return subprocess.call([compiler, '-x', 'c++', '-o', ofile, sfile.name] + args.user_cflags.split() + flags,
                                   stdout=subprocess.DEVNULL,
                                   stderr=subprocess.DEVNULL) == 0
        finally:
            if os.path.exists(ofile):
                os.unlink(ofile)


def flag_supported(flag, compiler):
    # gcc ignores -Wno-x even if it is not supported
    adjusted = re.sub('^-Wno-', '-W', flag)
    split = adjusted.split(' ')
    return try_compile(flags=['-Werror'] + split, compiler=compiler)


def debug_flag(compiler):
    src_with_auto = textwrap.dedent('''\
        template <typename T>
        struct x { auto f() {} };

        x<int> a;
        ''')
    if try_compile(source=src_with_auto, flags=['-g', '-std=gnu++1y'], compiler=compiler):
        return '-g'
    else:
        print('Note: debug information disabled; upgrade your compiler')
        return ''


def debug_compress_flag(compiler):
    if try_compile(compiler=compiler, flags=['-gz']):
        return '-gz'
    else:
        return ''


def gold_supported(compiler):
    src_main = 'int main(int argc, char **argv) { return 0; }'
    if try_compile_and_link(source=src_main, flags=['-fuse-ld=gold'], compiler=compiler):
        return '-fuse-ld=gold'
    else:
        print('Note: gold not found; using default system linker')
        return ''


def maybe_static(flag, libs):
    if flag and not args.static:
        libs = '-Wl,-Bstatic {} -Wl,-Bdynamic'.format(libs)
    return libs


class Thrift(object):
    def __init__(self, source, service):
        self.source = source
        self.service = service

    def generated(self, gen_dir):
        basename = os.path.splitext(os.path.basename(self.source))[0]
        files = [basename + '_' + ext
                 for ext in ['types.cpp', 'types.h', 'constants.cpp', 'constants.h']]
        files += [self.service + ext
                  for ext in ['.cpp', '.h']]
        return [os.path.join(gen_dir, file) for file in files]

    def headers(self, gen_dir):
        return [x for x in self.generated(gen_dir) if x.endswith('.h')]

    def sources(self, gen_dir):
        return [x for x in self.generated(gen_dir) if x.endswith('.cpp')]

    def objects(self, gen_dir):
        return [x.replace('.cpp', '.o') for x in self.sources(gen_dir)]

    def endswith(self, end):
        return self.source.endswith(end)


def default_target_arch():
    if platform.machine() in ['i386', 'i686', 'x86_64']:
        return 'westmere'   # support PCLMUL
    elif platform.machine() == 'aarch64':
        return 'armv8-a+crc+crypto'
    else:
        return ''


class Antlr3Grammar(object):
    def __init__(self, source):
        self.source = source

    def generated(self, gen_dir):
        basename = os.path.splitext(self.source)[0]
        files = [basename + ext
                 for ext in ['Lexer.cpp', 'Lexer.hpp', 'Parser.cpp', 'Parser.hpp']]
        return [os.path.join(gen_dir, file) for file in files]

    def headers(self, gen_dir):
        return [x for x in self.generated(gen_dir) if x.endswith('.hpp')]

    def sources(self, gen_dir):
        return [x for x in self.generated(gen_dir) if x.endswith('.cpp')]

    def objects(self, gen_dir):
        return [x.replace('.cpp', '.o') for x in self.sources(gen_dir)]

    def endswith(self, end):
        return self.source.endswith(end)


modes = {
    'debug': {
        'sanitize': '-fsanitize=address -fsanitize=leak -fsanitize=undefined',
        'sanitize_libs': '-lasan -lubsan',
        'opt': '-O0 -DDEBUG -DDEBUG_SHARED_PTR -DDEFAULT_ALLOCATOR -DDEBUG_LSA_SANITIZER',
        'libs': '',
    },
    'release': {
        'sanitize': '',
        'sanitize_libs': '',
        'opt': '-O3',
        'libs': '',
    },
}

scylla_tests = [
    'tests/mutation_test',
    'tests/mvcc_test',
    'tests/mutation_fragment_test',
    'tests/flat_mutation_reader_test',
    'tests/schema_registry_test',
    'tests/canonical_mutation_test',
    'tests/range_test',
    'tests/types_test',
    'tests/keys_test',
    'tests/partitioner_test',
    'tests/frozen_mutation_test',
    'tests/serialized_action_test',
    'tests/hint_test',
    'tests/clustering_ranges_walker_test',
    'tests/perf/perf_mutation',
    'tests/lsa_async_eviction_test',
    'tests/lsa_sync_eviction_test',
    'tests/row_cache_alloc_stress',
    'tests/perf_row_cache_update',
    'tests/perf/perf_hash',
    'tests/perf/perf_cql_parser',
    'tests/perf/perf_simple_query',
    'tests/perf/perf_fast_forward',
    'tests/perf/perf_cache_eviction',
    'tests/cache_flat_mutation_reader_test',
    'tests/row_cache_stress_test',
    'tests/memory_footprint',
    'tests/perf/perf_sstable',
    'tests/cql_query_test',
    'tests/secondary_index_test',
    'tests/json_cql_query_test',
    'tests/filtering_test',
    'tests/storage_proxy_test',
    'tests/schema_change_test',
    'tests/mutation_reader_test',
    'tests/mutation_query_test',
    'tests/row_cache_test',
    'tests/test-serialization',
    'tests/broken_sstable_test',
    'tests/sstable_test',
    'tests/sstable_3_x_test',
    'tests/sstable_mutation_test',
    'tests/sstable_resharding_test',
    'tests/memtable_test',
    'tests/commitlog_test',
    'tests/cartesian_product_test',
    'tests/hash_test',
    'tests/map_difference_test',
    'tests/message',
    'tests/gossip',
    'tests/gossip_test',
    'tests/compound_test',
    'tests/config_test',
    'tests/gossiping_property_file_snitch_test',
    'tests/ec2_snitch_test',
    'tests/gce_snitch_test',
    'tests/snitch_reset_test',
    'tests/network_topology_strategy_test',
    'tests/query_processor_test',
    'tests/batchlog_manager_test',
    'tests/bytes_ostream_test',
    'tests/UUID_test',
    'tests/murmur_hash_test',
    'tests/allocation_strategy_test',
    'tests/logalloc_test',
    'tests/log_heap_test',
    'tests/managed_vector_test',
    'tests/crc_test',
    'tests/checksum_utils_test',
    'tests/flush_queue_test',
    'tests/dynamic_bitset_test',
    'tests/auth_test',
    'tests/idl_test',
    'tests/range_tombstone_list_test',
    'tests/anchorless_list_test',
    'tests/database_test',
    'tests/nonwrapping_range_test',
    'tests/input_stream_test',
    'tests/virtual_reader_test',
    'tests/view_schema_test',
    'tests/view_build_test',
    'tests/view_complex_test',
    'tests/counter_test',
    'tests/cell_locker_test',
    'tests/row_locker_test',
    'tests/streaming_histogram_test',
    'tests/duration_test',
    'tests/vint_serialization_test',
    'tests/continuous_data_consumer_test',
    'tests/compress_test',
    'tests/chunked_vector_test',
    'tests/loading_cache_test',
    'tests/castas_fcts_test',
    'tests/big_decimal_test',
    'tests/aggregate_fcts_test',
    'tests/role_manager_test',
    'tests/caching_options_test',
    'tests/auth_resource_test',
    'tests/cql_auth_query_test',
    'tests/enum_set_test',
    'tests/extensions_test',
    'tests/cql_auth_syntax_test',
    'tests/querier_cache',
    'tests/limiting_data_source_test',
    'tests/meta_test',
    'tests/imr_test',
    'tests/partition_data_test',
    'tests/reusable_buffer_test',
    'tests/multishard_writer_test',
    'tests/observable_test',
    'tests/transport_test',
    'tests/fragmented_temporary_buffer_test',
    'tests/json_test',
    'tests/auth_passwords_test',
    'tests/multishard_mutation_query_test',
    'tests/top_k_test',
<<<<<<< HEAD
    'tests/data_listeners_test',
=======
    'tests/utf8_test',
    'tests/small_vector_test',
>>>>>>> 0f795ad4
]

perf_tests = [
    'tests/perf/perf_mutation_readers',
    'tests/perf/perf_checksum',
    'tests/perf/perf_mutation_fragment',
    'tests/perf/perf_idl',
]

apps = [
    'scylla',
]

tests = scylla_tests + perf_tests

other = [
    'iotune',
]

all_artifacts = apps + tests + other

arg_parser = argparse.ArgumentParser('Configure scylla')
arg_parser.add_argument('--static', dest='static', action='store_const', default='',
                        const='-static',
                        help='Static link (useful for running on hosts outside the build environment')
arg_parser.add_argument('--pie', dest='pie', action='store_true',
                        help='Build position-independent executable (PIE)')
arg_parser.add_argument('--so', dest='so', action='store_true',
                        help='Build shared object (SO) instead of executable')
arg_parser.add_argument('--mode', action='store', choices=list(modes.keys()) + ['all'], default='all')
arg_parser.add_argument('--with', dest='artifacts', action='append', choices=all_artifacts, default=[])
arg_parser.add_argument('--cflags', action='store', dest='user_cflags', default='',
                        help='Extra flags for the C++ compiler')
arg_parser.add_argument('--ldflags', action='store', dest='user_ldflags', default='',
                        help='Extra flags for the linker')
arg_parser.add_argument('--target', action='store', dest='target', default=default_target_arch(),
                        help='Target architecture (-march)')
arg_parser.add_argument('--compiler', action='store', dest='cxx', default='g++',
                        help='C++ compiler path')
arg_parser.add_argument('--c-compiler', action='store', dest='cc', default='gcc',
                        help='C compiler path')
arg_parser.add_argument('--with-osv', action='store', dest='with_osv', default='',
                        help='Shortcut for compile for OSv')
arg_parser.add_argument('--enable-dpdk', action='store_true', dest='dpdk', default=False,
                        help='Enable dpdk (from seastar dpdk sources)')
arg_parser.add_argument('--dpdk-target', action='store', dest='dpdk_target', default='',
                        help='Path to DPDK SDK target location (e.g. <DPDK SDK dir>/x86_64-native-linuxapp-gcc)')
arg_parser.add_argument('--debuginfo', action='store', dest='debuginfo', type=int, default=1,
                        help='Enable(1)/disable(0)compiler debug information generation')
arg_parser.add_argument('--static-stdc++', dest='staticcxx', action='store_true',
                        help='Link libgcc and libstdc++ statically')
arg_parser.add_argument('--static-thrift', dest='staticthrift', action='store_true',
                        help='Link libthrift statically')
arg_parser.add_argument('--static-boost', dest='staticboost', action='store_true',
                        help='Link boost statically')
arg_parser.add_argument('--static-yaml-cpp', dest='staticyamlcpp', action='store_true',
                        help='Link libyaml-cpp statically')
arg_parser.add_argument('--tests-debuginfo', action='store', dest='tests_debuginfo', type=int, default=0,
                        help='Enable(1)/disable(0)compiler debug information generation for tests')
arg_parser.add_argument('--python', action='store', dest='python', default='python3',
                        help='Python3 path')
add_tristate(arg_parser, name='hwloc', dest='hwloc', help='hwloc support')
add_tristate(arg_parser, name='xen', dest='xen', help='Xen support')
arg_parser.add_argument('--enable-gcc6-concepts', dest='gcc6_concepts', action='store_true', default=False,
                        help='enable experimental support for C++ Concepts as implemented in GCC 6')
arg_parser.add_argument('--enable-alloc-failure-injector', dest='alloc_failure_injector', action='store_true', default=False,
                        help='enable allocation failure injection')
arg_parser.add_argument('--with-antlr3', dest='antlr3_exec', action='store', default=None,
                        help='path to antlr3 executable')
arg_parser.add_argument('--with-ragel', dest='ragel_exec', action='store', default=None,
                        help='path to ragel executable')
args = arg_parser.parse_args()

defines = []

extra_cxxflags = {}

cassandra_interface = Thrift(source='interface/cassandra.thrift', service='Cassandra')

scylla_core = (['database.cc',
                'table.cc',
                'atomic_cell.cc',
                'schema.cc',
                'frozen_schema.cc',
                'schema_registry.cc',
                'bytes.cc',
                'mutation.cc',
                'mutation_fragment.cc',
                'partition_version.cc',
                'row_cache.cc',
                'canonical_mutation.cc',
                'frozen_mutation.cc',
                'memtable.cc',
                'schema_mutations.cc',
                'supervisor.cc',
                'utils/logalloc.cc',
                'utils/large_bitset.cc',
                'utils/buffer_input_stream.cc',
                'utils/limiting_data_source.cc',
                'mutation_partition.cc',
                'mutation_partition_view.cc',
                'mutation_partition_serializer.cc',
                'mutation_reader.cc',
                'flat_mutation_reader.cc',
                'mutation_query.cc',
                'json.cc',
                'keys.cc',
                'counters.cc',
                'compress.cc',
                'sstables/mp_row_consumer.cc',
                'sstables/sstables.cc',
                'sstables/mc/writer.cc',
                'sstables/sstable_version.cc',
                'sstables/compress.cc',
                'sstables/partition.cc',
                'sstables/compaction.cc',
                'sstables/compaction_strategy.cc',
                'sstables/compaction_manager.cc',
                'sstables/integrity_checked_file_impl.cc',
                'sstables/prepended_input_stream.cc',
                'sstables/m_format_read_helpers.cc',
                'transport/event.cc',
                'transport/event_notifier.cc',
                'transport/server.cc',
                'transport/messages/result_message.cc',
                'cql3/abstract_marker.cc',
                'cql3/attributes.cc',
                'cql3/cf_name.cc',
                'cql3/cql3_type.cc',
                'cql3/operation.cc',
                'cql3/index_name.cc',
                'cql3/keyspace_element_name.cc',
                'cql3/lists.cc',
                'cql3/sets.cc',
                'cql3/maps.cc',
                'cql3/functions/functions.cc',
                'cql3/functions/castas_fcts.cc',
                'cql3/statements/cf_prop_defs.cc',
                'cql3/statements/cf_statement.cc',
                'cql3/statements/authentication_statement.cc',
                'cql3/statements/create_keyspace_statement.cc',
                'cql3/statements/create_table_statement.cc',
                'cql3/statements/create_view_statement.cc',
                'cql3/statements/create_type_statement.cc',
                'cql3/statements/drop_index_statement.cc',
                'cql3/statements/drop_keyspace_statement.cc',
                'cql3/statements/drop_table_statement.cc',
                'cql3/statements/drop_view_statement.cc',
                'cql3/statements/drop_type_statement.cc',
                'cql3/statements/schema_altering_statement.cc',
                'cql3/statements/ks_prop_defs.cc',
                'cql3/statements/modification_statement.cc',
                'cql3/statements/parsed_statement.cc',
                'cql3/statements/property_definitions.cc',
                'cql3/statements/update_statement.cc',
                'cql3/statements/delete_statement.cc',
                'cql3/statements/batch_statement.cc',
                'cql3/statements/select_statement.cc',
                'cql3/statements/use_statement.cc',
                'cql3/statements/index_prop_defs.cc',
                'cql3/statements/index_target.cc',
                'cql3/statements/create_index_statement.cc',
                'cql3/statements/truncate_statement.cc',
                'cql3/statements/alter_table_statement.cc',
                'cql3/statements/alter_view_statement.cc',
                'cql3/statements/list_users_statement.cc',
                'cql3/statements/authorization_statement.cc',
                'cql3/statements/permission_altering_statement.cc',
                'cql3/statements/list_permissions_statement.cc',
                'cql3/statements/grant_statement.cc',
                'cql3/statements/revoke_statement.cc',
                'cql3/statements/alter_type_statement.cc',
                'cql3/statements/alter_keyspace_statement.cc',
                'cql3/statements/role-management-statements.cc',
                'cql3/update_parameters.cc',
                'cql3/ut_name.cc',
                'cql3/role_name.cc',
                'thrift/handler.cc',
                'thrift/server.cc',
                'thrift/thrift_validation.cc',
                'utils/runtime.cc',
                'utils/murmur_hash.cc',
                'utils/uuid.cc',
                'utils/big_decimal.cc',
                'types.cc',
                'validation.cc',
                'service/priority_manager.cc',
                'service/migration_manager.cc',
                'service/storage_proxy.cc',
                'cql3/operator.cc',
                'cql3/relation.cc',
                'cql3/column_identifier.cc',
                'cql3/column_specification.cc',
                'cql3/constants.cc',
                'cql3/query_processor.cc',
                'cql3/query_options.cc',
                'cql3/single_column_relation.cc',
                'cql3/token_relation.cc',
                'cql3/column_condition.cc',
                'cql3/user_types.cc',
                'cql3/untyped_result_set.cc',
                'cql3/selection/abstract_function_selector.cc',
                'cql3/selection/simple_selector.cc',
                'cql3/selection/selectable.cc',
                'cql3/selection/selector_factories.cc',
                'cql3/selection/selection.cc',
                'cql3/selection/selector.cc',
                'cql3/restrictions/statement_restrictions.cc',
                'cql3/result_set.cc',
                'cql3/variable_specifications.cc',
                'db/consistency_level.cc',
                'db/system_keyspace.cc',
                'db/system_distributed_keyspace.cc',
                'db/schema_tables.cc',
                'db/cql_type_parser.cc',
                'db/legacy_schema_migrator.cc',
                'db/commitlog/commitlog.cc',
                'db/commitlog/commitlog_replayer.cc',
                'db/commitlog/commitlog_entry.cc',
                'db/data_listeners.cc',
                'db/hints/manager.cc',
                'db/hints/resource_manager.cc',
                'db/config.cc',
                'db/extensions.cc',
                'db/heat_load_balance.cc',
                'db/large_partition_handler.cc',
                'db/marshal/type_parser.cc',
                'db/batchlog_manager.cc',
                'db/view/view.cc',
                'db/view/view_update_from_staging_generator.cc',
                'db/view/row_locking.cc',
                'index/secondary_index_manager.cc',
                'index/secondary_index.cc',
                'utils/UUID_gen.cc',
                'utils/i_filter.cc',
                'utils/bloom_filter.cc',
                'utils/bloom_calculations.cc',
                'utils/rate_limiter.cc',
                'utils/file_lock.cc',
                'utils/dynamic_bitset.cc',
                'utils/managed_bytes.cc',
                'utils/exceptions.cc',
                'utils/config_file.cc',
                'utils/gz/crc_combine.cc',
                'gms/version_generator.cc',
                'gms/versioned_value.cc',
                'gms/gossiper.cc',
                'gms/failure_detector.cc',
                'gms/gossip_digest_syn.cc',
                'gms/gossip_digest_ack.cc',
                'gms/gossip_digest_ack2.cc',
                'gms/endpoint_state.cc',
                'gms/application_state.cc',
                'gms/inet_address.cc',
                'dht/i_partitioner.cc',
                'dht/murmur3_partitioner.cc',
                'dht/byte_ordered_partitioner.cc',
                'dht/random_partitioner.cc',
                'dht/boot_strapper.cc',
                'dht/range_streamer.cc',
                'unimplemented.cc',
                'query.cc',
                'query-result-set.cc',
                'locator/abstract_replication_strategy.cc',
                'locator/simple_strategy.cc',
                'locator/local_strategy.cc',
                'locator/network_topology_strategy.cc',
                'locator/everywhere_replication_strategy.cc',
                'locator/token_metadata.cc',
                'locator/snitch_base.cc',
                'locator/simple_snitch.cc',
                'locator/rack_inferring_snitch.cc',
                'locator/gossiping_property_file_snitch.cc',
                'locator/production_snitch_base.cc',
                'locator/ec2_snitch.cc',
                'locator/ec2_multi_region_snitch.cc',
                'locator/gce_snitch.cc',
                'message/messaging_service.cc',
                'service/client_state.cc',
                'service/migration_task.cc',
                'service/storage_service.cc',
                'service/misc_services.cc',
                'service/pager/paging_state.cc',
                'service/pager/query_pagers.cc',
                'streaming/stream_task.cc',
                'streaming/stream_session.cc',
                'streaming/stream_request.cc',
                'streaming/stream_summary.cc',
                'streaming/stream_transfer_task.cc',
                'streaming/stream_receive_task.cc',
                'streaming/stream_plan.cc',
                'streaming/progress_info.cc',
                'streaming/session_info.cc',
                'streaming/stream_coordinator.cc',
                'streaming/stream_manager.cc',
                'streaming/stream_result_future.cc',
                'streaming/stream_session_state.cc',
                'clocks-impl.cc',
                'partition_slice_builder.cc',
                'init.cc',
                'lister.cc',
                'repair/repair.cc',
                'exceptions/exceptions.cc',
                'auth/allow_all_authenticator.cc',
                'auth/allow_all_authorizer.cc',
                'auth/authenticated_user.cc',
                'auth/authenticator.cc',
                'auth/common.cc',
                'auth/default_authorizer.cc',
                'auth/resource.cc',
                'auth/roles-metadata.cc',
                'auth/passwords.cc',
                'auth/password_authenticator.cc',
                'auth/permission.cc',
                'auth/permissions_cache.cc',
                'auth/service.cc',
                'auth/standard_role_manager.cc',
                'auth/transitional.cc',
                'auth/authentication_options.cc',
                'auth/role_or_anonymous.cc',
                'tracing/tracing.cc',
                'tracing/trace_keyspace_helper.cc',
                'tracing/trace_state.cc',
                'table_helper.cc',
                'range_tombstone.cc',
                'range_tombstone_list.cc',
                'disk-error-handler.cc',
                'duration.cc',
                'vint-serialization.cc',
                'utils/arch/powerpc/crc32-vpmsum/crc32_wrapper.cc',
                'querier.cc',
                'data/cell.cc',
                'multishard_writer.cc',
                'multishard_mutation_query.cc',
                'reader_concurrency_semaphore.cc',
                'utils/utf8.cc',
                ] + [Antlr3Grammar('cql3/Cql.g')] + [Thrift('interface/cassandra.thrift', 'Cassandra')]
               )

api = ['api/api.cc',
       'api/api-doc/storage_service.json',
       'api/api-doc/lsa.json',
       'api/storage_service.cc',
       'api/api-doc/commitlog.json',
       'api/commitlog.cc',
       'api/api-doc/gossiper.json',
       'api/gossiper.cc',
       'api/api-doc/failure_detector.json',
       'api/failure_detector.cc',
       'api/api-doc/column_family.json',
       'api/column_family.cc',
       'api/messaging_service.cc',
       'api/api-doc/messaging_service.json',
       'api/api-doc/storage_proxy.json',
       'api/storage_proxy.cc',
       'api/api-doc/cache_service.json',
       'api/cache_service.cc',
       'api/api-doc/collectd.json',
       'api/collectd.cc',
       'api/api-doc/endpoint_snitch_info.json',
       'api/endpoint_snitch.cc',
       'api/api-doc/compaction_manager.json',
       'api/compaction_manager.cc',
       'api/api-doc/hinted_handoff.json',
       'api/hinted_handoff.cc',
       'api/api-doc/utils.json',
       'api/lsa.cc',
       'api/api-doc/stream_manager.json',
       'api/stream_manager.cc',
       'api/api-doc/system.json',
       'api/system.cc',
       'api/config.cc',
       'api/api-doc/config.json',
       ]

idls = ['idl/gossip_digest.idl.hh',
        'idl/uuid.idl.hh',
        'idl/range.idl.hh',
        'idl/keys.idl.hh',
        'idl/read_command.idl.hh',
        'idl/token.idl.hh',
        'idl/ring_position.idl.hh',
        'idl/result.idl.hh',
        'idl/frozen_mutation.idl.hh',
        'idl/reconcilable_result.idl.hh',
        'idl/streaming.idl.hh',
        'idl/paging_state.idl.hh',
        'idl/frozen_schema.idl.hh',
        'idl/partition_checksum.idl.hh',
        'idl/replay_position.idl.hh',
        'idl/truncation_record.idl.hh',
        'idl/mutation.idl.hh',
        'idl/query.idl.hh',
        'idl/idl_test.idl.hh',
        'idl/commitlog.idl.hh',
        'idl/tracing.idl.hh',
        'idl/consistency_level.idl.hh',
        'idl/cache_temperature.idl.hh',
        'idl/view.idl.hh',
        ]

scylla_tests_dependencies = scylla_core + idls + [
    'tests/cql_test_env.cc',
    'tests/cql_assertions.cc',
    'tests/result_set_assertions.cc',
    'tests/mutation_source_test.cc',
]

scylla_tests_seastar_deps = [
    'seastar/tests/test-utils.cc',
    'seastar/tests/test_runner.cc',
]

deps = {
    'scylla': idls + ['main.cc', 'release.cc'] + scylla_core + api,
}

pure_boost_tests = set([
    'tests/partitioner_test',
    'tests/map_difference_test',
    'tests/keys_test',
    'tests/compound_test',
    'tests/range_tombstone_list_test',
    'tests/anchorless_list_test',
    'tests/nonwrapping_range_test',
    'tests/test-serialization',
    'tests/range_test',
    'tests/crc_test',
    'tests/checksum_utils_test',
    'tests/managed_vector_test',
    'tests/dynamic_bitset_test',
    'tests/idl_test',
    'tests/cartesian_product_test',
    'tests/streaming_histogram_test',
    'tests/duration_test',
    'tests/vint_serialization_test',
    'tests/compress_test',
    'tests/chunked_vector_test',
    'tests/big_decimal_test',
    'tests/caching_options_test',
    'tests/auth_resource_test',
    'tests/enum_set_test',
    'tests/cql_auth_syntax_test',
    'tests/meta_test',
    'tests/imr_test',
    'tests/partition_data_test',
    'tests/reusable_buffer_test',
    'tests/observable_test',
    'tests/json_test',
    'tests/auth_passwords_test',
    'tests/top_k_test',
    'tests/small_vector_test',
])

tests_not_using_seastar_test_framework = set([
    'tests/perf/perf_mutation',
    'tests/lsa_async_eviction_test',
    'tests/lsa_sync_eviction_test',
    'tests/row_cache_alloc_stress',
    'tests/perf_row_cache_update',
    'tests/perf/perf_hash',
    'tests/perf/perf_cql_parser',
    'tests/message',
    'tests/perf/perf_simple_query',
    'tests/perf/perf_fast_forward',
    'tests/perf/perf_cache_eviction',
    'tests/row_cache_stress_test',
    'tests/memory_footprint',
    'tests/gossip',
    'tests/perf/perf_sstable',
    'tests/small_vector_test',
]) | pure_boost_tests

for t in tests_not_using_seastar_test_framework:
    if t not in scylla_tests:
        raise Exception("Test %s not found in scylla_tests" % (t))

for t in scylla_tests:
    deps[t] = [t + '.cc']
    if t not in tests_not_using_seastar_test_framework:
        deps[t] += scylla_tests_dependencies
        deps[t] += scylla_tests_seastar_deps
    else:
        deps[t] += scylla_core + idls + ['tests/cql_test_env.cc']

perf_tests_seastar_deps = [
    'seastar/tests/perf/perf_tests.cc'
]

for t in perf_tests:
    deps[t] = [t + '.cc'] + scylla_tests_dependencies + perf_tests_seastar_deps

deps['tests/sstable_test'] += ['tests/sstable_datafile_test.cc', 'tests/sstable_utils.cc', 'tests/normalizing_reader.cc']
deps['tests/mutation_reader_test'] += ['tests/sstable_utils.cc']

deps['tests/bytes_ostream_test'] = ['tests/bytes_ostream_test.cc', 'utils/managed_bytes.cc', 'utils/logalloc.cc', 'utils/dynamic_bitset.cc']
deps['tests/input_stream_test'] = ['tests/input_stream_test.cc']
deps['tests/UUID_test'] = ['utils/UUID_gen.cc', 'tests/UUID_test.cc', 'utils/uuid.cc', 'utils/managed_bytes.cc', 'utils/logalloc.cc', 'utils/dynamic_bitset.cc']
deps['tests/murmur_hash_test'] = ['bytes.cc', 'utils/murmur_hash.cc', 'tests/murmur_hash_test.cc']
deps['tests/allocation_strategy_test'] = ['tests/allocation_strategy_test.cc', 'utils/logalloc.cc', 'utils/dynamic_bitset.cc']
deps['tests/log_heap_test'] = ['tests/log_heap_test.cc']
deps['tests/anchorless_list_test'] = ['tests/anchorless_list_test.cc']
deps['tests/perf/perf_fast_forward'] += ['release.cc']
deps['tests/meta_test'] = ['tests/meta_test.cc']
deps['tests/imr_test'] = ['tests/imr_test.cc', 'utils/logalloc.cc', 'utils/dynamic_bitset.cc']
deps['tests/reusable_buffer_test'] = ['tests/reusable_buffer_test.cc']
deps['tests/utf8_test'] = ['utils/utf8.cc', 'tests/utf8_test.cc']
deps['tests/small_vector_test'] = ['tests/small_vector_test.cc']

deps['utils/gz/gen_crc_combine_table'] = ['utils/gz/gen_crc_combine_table.cc']

warnings = [
    '-Wno-mismatched-tags',  # clang-only
    '-Wno-maybe-uninitialized',  # false positives on gcc 5
    '-Wno-tautological-compare',
    '-Wno-parentheses-equality',
    '-Wno-c++11-narrowing',
    '-Wno-c++1z-extensions',
    '-Wno-sometimes-uninitialized',
    '-Wno-return-stack-address',
    '-Wno-missing-braces',
    '-Wno-unused-lambda-capture',
    '-Wno-misleading-indentation',
    '-Wno-overflow',
    '-Wno-noexcept-type',
    '-Wno-nonnull-compare'
]

warnings = [w
            for w in warnings
            if flag_supported(flag=w, compiler=args.cxx)]

warnings = ' '.join(warnings + ['-Wno-error=deprecated-declarations'])

optimization_flags = [
    '--param inline-unit-growth=300',
]
optimization_flags = [o
                      for o in optimization_flags
                      if flag_supported(flag=o, compiler=args.cxx)]
modes['release']['opt'] += ' ' + ' '.join(optimization_flags)

gold_linker_flag = gold_supported(compiler=args.cxx)

dbgflag = debug_flag(args.cxx) if args.debuginfo else ''
tests_link_rule = 'link' if args.tests_debuginfo else 'link_stripped'

if args.so:
    args.pie = '-shared'
    args.fpie = '-fpic'
elif args.pie:
    args.pie = '-pie'
    args.fpie = '-fpie'
else:
    args.pie = ''
    args.fpie = ''

# a list element means a list of alternative packages to consider
# the first element becomes the HAVE_pkg define
# a string element is a package name with no alternatives
optional_packages = [['libsystemd', 'libsystemd-daemon']]
pkgs = []


def setup_first_pkg_of_list(pkglist):
    # The HAVE_pkg symbol is taken from the first alternative
    upkg = pkglist[0].upper().replace('-', '_')
    for pkg in pkglist:
        if have_pkg(pkg):
            pkgs.append(pkg)
            defines.append('HAVE_{}=1'.format(upkg))
            return True
    return False


for pkglist in optional_packages:
    if isinstance(pkglist, str):
        pkglist = [pkglist]
    if not setup_first_pkg_of_list(pkglist):
        if len(pkglist) == 1:
            print('Missing optional package {pkglist[0]}'.format(**locals()))
        else:
            alternatives = ':'.join(pkglist[1:])
            print('Missing optional package {pkglist[0]} (or alteratives {alternatives})'.format(**locals()))


compiler_test_src = '''
#if __GNUC__ < 7
    #error "MAJOR"
#elif __GNUC__ == 7
    #if __GNUC_MINOR__ < 3
        #error "MINOR"
    #endif
#endif

int main() { return 0; }
'''
if not try_compile_and_link(compiler=args.cxx, source=compiler_test_src):
    print('Wrong GCC version. Scylla needs GCC >= 7.3 to compile.')
    sys.exit(1)

if not try_compile(compiler=args.cxx, source='#include <boost/version.hpp>'):
    print('Boost not installed.  Please install {}.'.format(pkgname("boost-devel")))
    sys.exit(1)

if not try_compile(compiler=args.cxx, source='''\
        #include <boost/version.hpp>
        #if BOOST_VERSION < 105500
        #error Boost version too low
        #endif
        '''):
    print('Installed boost version too old.  Please update {}.'.format(pkgname("boost-devel")))
    sys.exit(1)


has_sanitize_address_use_after_scope = try_compile(compiler=args.cxx, flags=['-fsanitize-address-use-after-scope'], source='int f() {}')

defines = ' '.join(['-D' + d for d in defines])

globals().update(vars(args))

total_memory = os.sysconf('SC_PAGE_SIZE') * os.sysconf('SC_PHYS_PAGES')
link_pool_depth = max(int(total_memory / 7e9), 1)

build_modes = modes if args.mode == 'all' else [args.mode]
build_artifacts = all_artifacts if not args.artifacts else args.artifacts

status = subprocess.call("./SCYLLA-VERSION-GEN")
if status != 0:
    print('Version file generation failed')
    sys.exit(1)

file = open('build/SCYLLA-VERSION-FILE', 'r')
scylla_version = file.read().strip()
file = open('build/SCYLLA-RELEASE-FILE', 'r')
scylla_release = file.read().strip()

extra_cxxflags["release.cc"] = "-DSCYLLA_VERSION=\"\\\"" + scylla_version + "\\\"\" -DSCYLLA_RELEASE=\"\\\"" + scylla_release + "\\\"\""

seastar_flags = []
if args.dpdk:
    # fake dependencies on dpdk, so that it is built before anything else
    seastar_flags += ['--enable-dpdk']
elif args.dpdk_target:
    seastar_flags += ['--dpdk-target', args.dpdk_target]
if args.staticcxx:
    seastar_flags += ['--static-stdc++']
if args.staticboost:
    seastar_flags += ['--static-boost']
if args.staticyamlcpp:
    seastar_flags += ['--static-yaml-cpp']
if args.gcc6_concepts:
    seastar_flags += ['--enable-gcc6-concepts']
if args.alloc_failure_injector:
    seastar_flags += ['--enable-alloc-failure-injector']

seastar_cflags = args.user_cflags
seastar_cflags += ' ' + debug_compress_flag(compiler=args.cxx)
if args.target != '':
    seastar_cflags += ' -march=' + args.target
seastar_ldflags = args.user_ldflags
seastar_flags += ['--compiler', args.cxx, '--c-compiler', args.cc, '--cflags=%s' % (seastar_cflags), '--ldflags=%s' % (seastar_ldflags),
                  '--c++-dialect=gnu++1z', '--optflags=%s' % (modes['release']['opt']), ]

libdeflate_cflags = seastar_cflags

status = subprocess.call([args.python, './configure.py'] + seastar_flags, cwd='seastar')

if status != 0:
    print('Seastar configuration failed')
    sys.exit(1)


pc = {mode: 'build/{}/seastar.pc'.format(mode) for mode in build_modes}
ninja = find_executable('ninja') or find_executable('ninja-build')
if not ninja:
    print('Ninja executable (ninja or ninja-build) not found on PATH\n')
    sys.exit(1)
status = subprocess.call([ninja] + list(pc.values()), cwd='seastar')
if status:
    print('Failed to generate {}\n'.format(pc))
    sys.exit(1)

for mode in build_modes:
    cfg = dict([line.strip().split(': ', 1)
                for line in open('seastar/' + pc[mode])
                if ': ' in line])
    if args.staticcxx:
        cfg['Libs'] = cfg['Libs'].replace('-lstdc++ ', '')
    modes[mode]['seastar_cflags'] = cfg['Cflags']
    modes[mode]['seastar_libs'] = cfg['Libs']

seastar_deps = 'practically_anything_can_change_so_lets_run_it_every_time_and_restat.'

args.user_cflags += " " + pkg_config("--cflags", "jsoncpp")
libs = ' '.join([maybe_static(args.staticyamlcpp, '-lyaml-cpp'), '-llz4', '-lz', '-lsnappy', pkg_config("--libs", "jsoncpp"),
                 maybe_static(args.staticboost, '-lboost_filesystem'), ' -lstdc++fs', ' -lcrypt', ' -lcryptopp',
                 maybe_static(args.staticboost, '-lboost_date_time'), ])

xxhash_dir = 'xxHash'

if not os.path.exists(xxhash_dir) or not os.listdir(xxhash_dir):
    raise Exception(xxhash_dir + ' is empty. Run "git submodule update --init".')

if not args.staticboost:
    args.user_cflags += ' -DBOOST_TEST_DYN_LINK'

for pkg in pkgs:
    args.user_cflags += ' ' + pkg_config('--cflags', pkg)
    libs += ' ' + pkg_config('--libs', pkg)
user_cflags = args.user_cflags
user_ldflags = args.user_ldflags
if args.staticcxx:
    user_ldflags += " -static-libgcc -static-libstdc++"
if args.staticthrift:
    thrift_libs = "-Wl,-Bstatic -lthrift -Wl,-Bdynamic"
else:
    thrift_libs = "-lthrift"

outdir = 'build'
buildfile = 'build.ninja'

os.makedirs(outdir, exist_ok=True)
do_sanitize = True
if args.static:
    do_sanitize = False

if args.antlr3_exec:
    antlr3_exec = args.antlr3_exec
else:
    antlr3_exec = "antlr3"

if args.ragel_exec:
    ragel_exec = args.ragel_exec
else:
    ragel_exec = "ragel"

with open(buildfile, 'w') as f:
    f.write(textwrap.dedent('''\
        configure_args = {configure_args}
        builddir = {outdir}
        cxx = {cxx}
        cxxflags = {user_cflags} {warnings} {defines}
        ldflags = {gold_linker_flag} {user_ldflags}
        libs = {libs}
        pool link_pool
            depth = {link_pool_depth}
        pool seastar_pool
            depth = 1
        rule ragel
            command = {ragel_exec} -G2 -o $out $in
            description = RAGEL $out
        rule gen
            command = echo -e $text > $out
            description = GEN $out
        rule swagger
            command = seastar/scripts/seastar-json2code.py -f $in -o $out
            description = SWAGGER $out
        rule serializer
            command = {python} ./idl-compiler.py --ns ser -f $in -o $out
            description = IDL compiler $out
        rule ninja
            command = {ninja} -C $subdir $target
            restat = 1
            description = NINJA $out
        rule run
            command = $in > $out
            description = GEN $out
        rule copy
            command = cp $in $out
            description = COPY $out
        rule package
            command = scripts/create-relocatable-package.py --mode $mode $out
        ''').format(**globals()))
    for mode in build_modes:
        modeval = modes[mode]
        f.write(textwrap.dedent('''\
            cxxflags_{mode} = {opt} -DXXH_PRIVATE_API -I. -I $builddir/{mode}/gen -I seastar/include -I seastar/include -I seastar/build/{mode}/gen/include
            rule cxx.{mode}
              command = $cxx -MD -MT $out -MF $out.d {seastar_cflags} $cxxflags $cxxflags_{mode} $obj_cxxflags -c -o $out $in
              description = CXX $out
              depfile = $out.d
            rule link.{mode}
              command = $cxx  $cxxflags_{mode} {sanitize_libs} $ldflags {seastar_libs} -o $out $in $libs $libs_{mode}
              description = LINK $out
              pool = link_pool
            rule link_stripped.{mode}
              command = $cxx  $cxxflags_{mode} -s {sanitize_libs} $ldflags {seastar_libs} -o $out $in $libs $libs_{mode}
              description = LINK (stripped) $out
              pool = link_pool
            rule ar.{mode}
              command = rm -f $out; ar cr $out $in; ranlib $out
              description = AR $out
            rule thrift.{mode}
                command = thrift -gen cpp:cob_style -out $builddir/{mode}/gen $in
                description = THRIFT $in
            rule antlr3.{mode}
                # We replace many local `ExceptionBaseType* ex` variables with a single function-scope one.
                # Because we add such a variable to every function, and because `ExceptionBaseType` is not a global
                # name, we also add a global typedef to avoid compilation errors.
                command = sed -e '/^#if 0/,/^#endif/d' $in > $builddir/{mode}/gen/$in $
                     && {antlr3_exec} $builddir/{mode}/gen/$in $
                     && sed -i -e 's/^\\( *\)\\(ImplTraits::CommonTokenType\\* [a-zA-Z0-9_]* = NULL;\\)$$/\\1const \\2/' $
                        -e '1i using ExceptionBaseType = int;' $
                        -e 's/^{{/{{ ExceptionBaseType\* ex = nullptr;/; $
                            s/ExceptionBaseType\* ex = new/ex = new/; $
                            s/exceptions::syntax_exception e/exceptions::syntax_exception\& e/' $
                        build/{mode}/gen/${{stem}}Parser.cpp
                description = ANTLR3 $in
            ''').format(mode=mode, antlr3_exec=antlr3_exec, **modeval))
        f.write(
            'build {mode}: phony {artifacts}\n'.format(
                mode=mode,
                artifacts=str.join(' ', ('$builddir/' + mode + '/' + x for x in build_artifacts))
            )
        )
        compiles = {}
        ragels = {}
        swaggers = {}
        serializers = {}
        thrifts = set()
        antlr3_grammars = set()
        for binary in build_artifacts:
            if binary in other:
                continue
            srcs = deps[binary]
            objs = ['$builddir/' + mode + '/' + src.replace('.cc', '.o')
                    for src in srcs
                    if src.endswith('.cc')]
            objs.append('$builddir/../utils/arch/powerpc/crc32-vpmsum/crc32.S')
            has_thrift = False
            for dep in deps[binary]:
                if isinstance(dep, Thrift):
                    has_thrift = True
                    objs += dep.objects('$builddir/' + mode + '/gen')
                if isinstance(dep, Antlr3Grammar):
                    objs += dep.objects('$builddir/' + mode + '/gen')
            if binary.endswith('.a'):
                f.write('build $builddir/{}/{}: ar.{} {}\n'.format(mode, binary, mode, str.join(' ', objs)))
            else:
                objs.extend(['$builddir/' + mode + '/' + artifact for artifact in [
                    'libdeflate/libdeflate.a'
                ]])
                objs.append('$builddir/' + mode + '/gen/utils/gz/crc_combine_table.o')
                if binary.startswith('tests/'):
                    local_libs = '$libs'
                    if binary not in tests_not_using_seastar_test_framework or binary in pure_boost_tests:
                        local_libs += ' ' + maybe_static(args.staticboost, '-lboost_unit_test_framework')
                    if has_thrift:
                        local_libs += ' ' + thrift_libs + ' ' + maybe_static(args.staticboost, '-lboost_system')
                    # Our code's debugging information is huge, and multiplied
                    # by many tests yields ridiculous amounts of disk space.
                    # So we strip the tests by default; The user can very
                    # quickly re-link the test unstripped by adding a "_g"
                    # to the test name, e.g., "ninja build/release/testname_g"
                    f.write('build $builddir/{}/{}: {}.{} {} {}\n'.format(mode, binary, tests_link_rule, mode, str.join(' ', objs),
                                                                          'seastar/build/{}/libseastar.a'.format(mode)))
                    f.write('   libs = {}\n'.format(local_libs))
                    f.write('build $builddir/{}/{}_g: link.{} {} {}\n'.format(mode, binary, mode, str.join(' ', objs),
                                                                              'seastar/build/{}/libseastar.a'.format(mode)))
                    f.write('   libs = {}\n'.format(local_libs))
                else:
                    f.write('build $builddir/{}/{}: link.{} {} {}\n'.format(mode, binary, mode, str.join(' ', objs),
                                                                            'seastar/build/{}/libseastar.a'.format(mode)))
                    if has_thrift:
                        f.write('   libs =  {} {} $libs\n'.format(thrift_libs, maybe_static(args.staticboost, '-lboost_system')))
            for src in srcs:
                if src.endswith('.cc'):
                    obj = '$builddir/' + mode + '/' + src.replace('.cc', '.o')
                    compiles[obj] = src
                elif src.endswith('.rl'):
                    hh = '$builddir/' + mode + '/gen/' + src.replace('.rl', '.hh')
                    ragels[hh] = src
                elif src.endswith('.idl.hh'):
                    hh = '$builddir/' + mode + '/gen/' + src.replace('.idl.hh', '.dist.hh')
                    serializers[hh] = src
                elif src.endswith('.json'):
                    hh = '$builddir/' + mode + '/gen/' + src + '.hh'
                    swaggers[hh] = src
                elif src.endswith('.thrift'):
                    thrifts.add(src)
                elif src.endswith('.g'):
                    antlr3_grammars.add(src)
                else:
                    raise Exception('No rule for ' + src)
        compiles['$builddir/' + mode + '/gen/utils/gz/crc_combine_table.o'] = '$builddir/' + mode + '/gen/utils/gz/crc_combine_table.cc'
        compiles['$builddir/' + mode + '/utils/gz/gen_crc_combine_table.o'] = 'utils/gz/gen_crc_combine_table.cc'
        f.write('build {}: run {}\n'.format('$builddir/' + mode + '/gen/utils/gz/crc_combine_table.cc',
                                            '$builddir/' + mode + '/utils/gz/gen_crc_combine_table'))
        f.write('build {}: link.{} {}\n'.format('$builddir/' + mode + '/utils/gz/gen_crc_combine_table', mode,
                                                '$builddir/' + mode + '/utils/gz/gen_crc_combine_table.o'))
        for obj in compiles:
            src = compiles[obj]
            gen_headers = list(ragels.keys())
            gen_headers += ['seastar/build/{}/gen/include/seastar/http/request_parser.hh'.format(mode)]
            gen_headers += ['seastar/build/{}/gen/include/seastar/http/response_parser.hh'.format(mode)]
            for th in thrifts:
                gen_headers += th.headers('$builddir/{}/gen'.format(mode))
            for g in antlr3_grammars:
                gen_headers += g.headers('$builddir/{}/gen'.format(mode))
            gen_headers += list(swaggers.keys())
            gen_headers += list(serializers.keys())
            f.write('build {}: cxx.{} {} || {} \n'.format(obj, mode, src, ' '.join(gen_headers)))
            if src in extra_cxxflags:
                f.write('    cxxflags = {seastar_cflags} $cxxflags $cxxflags_{mode} {extra_cxxflags}\n'.format(mode=mode, extra_cxxflags=extra_cxxflags[src], **modeval))
        for hh in ragels:
            src = ragels[hh]
            f.write('build {}: ragel {}\n'.format(hh, src))
        for hh in swaggers:
            src = swaggers[hh]
            f.write('build {}: swagger {} | seastar/scripts/seastar-json2code.py\n'.format(hh, src))
        for hh in serializers:
            src = serializers[hh]
            f.write('build {}: serializer {} | idl-compiler.py\n'.format(hh, src))
        for thrift in thrifts:
            outs = ' '.join(thrift.generated('$builddir/{}/gen'.format(mode)))
            f.write('build {}: thrift.{} {}\n'.format(outs, mode, thrift.source))
            for cc in thrift.sources('$builddir/{}/gen'.format(mode)):
                obj = cc.replace('.cpp', '.o')
                f.write('build {}: cxx.{} {}\n'.format(obj, mode, cc))
        for grammar in antlr3_grammars:
            outs = ' '.join(grammar.generated('$builddir/{}/gen'.format(mode)))
            f.write('build {}: antlr3.{} {}\n  stem = {}\n'.format(outs, mode, grammar.source,
                                                                   grammar.source.rsplit('.', 1)[0]))
            for cc in grammar.sources('$builddir/{}/gen'.format(mode)):
                obj = cc.replace('.cpp', '.o')
                f.write('build {}: cxx.{} {} || {}\n'.format(obj, mode, cc, ' '.join(serializers)))
                if cc.endswith('Parser.cpp') and has_sanitize_address_use_after_scope:
                    # Parsers end up using huge amounts of stack space and overflowing their stack
                    f.write('  obj_cxxflags = -fno-sanitize-address-use-after-scope\n')
        f.write('build seastar/build/{mode}/libseastar.a seastar/build/{mode}/apps/iotune/iotune seastar/build/{mode}/gen/include/seastar/http/request_parser.hh seastar/build/{mode}/gen/include/seastar/http/response_parser.hh: ninja {seastar_deps}\n'
                .format(**locals()))
        f.write('  pool = seastar_pool\n')
        f.write('  subdir = seastar\n')
        f.write('  target = build/{mode}/libseastar.a build/{mode}/apps/iotune/iotune build/{mode}/gen/include/seastar/http/request_parser.hh build/{mode}/gen/include/seastar/http/response_parser.hh\n'.format(**locals()))
        f.write(textwrap.dedent('''\
            build build/{mode}/iotune: copy seastar/build/{mode}/apps/iotune/iotune
            ''').format(**locals()))
        f.write('build build/{mode}/scylla-package.tar.gz: package build/{mode}/scylla build/{mode}/iotune build/SCYLLA-RELEASE-FILE build/SCYLLA-VERSION-FILE | always\n'.format(**locals()))
        f.write('    mode = {mode}\n'.format(**locals()))
        f.write('rule libdeflate.{mode}\n'.format(**locals()))
        f.write('    command = make -C libdeflate BUILD_DIR=../build/{mode}/libdeflate/ CFLAGS="{libdeflate_cflags}" CC={args.cc}\n'.format(**locals()))
        f.write('build build/{mode}/libdeflate/libdeflate.a: libdeflate.{mode}\n'.format(**locals()))

    f.write('build {}: phony\n'.format(seastar_deps))
    f.write(textwrap.dedent('''\
        rule configure
          command = {python} configure.py $configure_args
          generator = 1
        build build.ninja: configure | configure.py seastar/configure.py
        rule cscope
            command = find -name '*.[chS]' -o -name "*.cc" -o -name "*.hh" | cscope -bq -i-
            description = CSCOPE
        build cscope: cscope
        rule clean
            command = rm -rf build
            description = CLEAN
        build clean: clean
        default {modes_list}
        ''').format(modes_list=' '.join(build_modes), **globals()))
    f.write(textwrap.dedent('''\
        build always: phony
        rule scylla_version_gen
            command = ./SCYLLA-VERSION-GEN
        build build/SCYLLA-RELEASE-FILE build/SCYLLA-VERSION-FILE: scylla_version_gen
        ''').format(modes_list=' '.join(build_modes), **globals()))<|MERGE_RESOLUTION|>--- conflicted
+++ resolved
@@ -360,12 +360,9 @@
     'tests/auth_passwords_test',
     'tests/multishard_mutation_query_test',
     'tests/top_k_test',
-<<<<<<< HEAD
     'tests/data_listeners_test',
-=======
     'tests/utf8_test',
     'tests/small_vector_test',
->>>>>>> 0f795ad4
 ]
 
 perf_tests = [
