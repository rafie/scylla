#!/usr/bin/env python3
# -*- coding: utf-8 -*-
#
# Copyright (C) 2015 ScyllaDB
#

#
# This file is part of Scylla.
#
# Scylla is free software: you can redistribute it and/or modify
# it under the terms of the GNU Affero General Public License as published by
# the Free Software Foundation, either version 3 of the License, or
# (at your option) any later version.
#
# Scylla is distributed in the hope that it will be useful,
# but WITHOUT ANY WARRANTY; without even the implied warranty of
# MERCHANTABILITY or FITNESS FOR A PARTICULAR PURPOSE.  See the
# GNU General Public License for more details.
#
# You should have received a copy of the GNU General Public License
# along with Scylla.  If not, see <http://www.gnu.org/licenses/>.
#
import os
import sys
import argparse
import subprocess
import concurrent.futures
import io

boost_tests = [
    'bytes_ostream_test',
    'chunked_vector_test',
    'compress_test',
    'continuous_data_consumer_test',
    'types_test',
    'keys_test',
    'mutation_test',
    'mvcc_test',
    'schema_registry_test',
    'range_test',
    'mutation_reader_test',
    'serialized_action_test',
    'cql_query_test',
    'secondary_index_test',
    'json_cql_query_test',
    'filtering_test',
    'storage_proxy_test',
    'schema_change_test',
    'sstable_mutation_test',
    'sstable_resharding_test',
    'commitlog_test',
    'hash_test',
    'test-serialization',
    'cartesian_product_test',
    'allocation_strategy_test',
    'UUID_test',
    'compound_test',
    'murmur_hash_test',
    'partitioner_test',
    'frozen_mutation_test',
    'canonical_mutation_test',
    'gossiping_property_file_snitch_test',
    'row_cache_test',
    'cache_flat_mutation_reader_test',
    'network_topology_strategy_test',
    'query_processor_test',
    'batchlog_manager_test',
    'logalloc_test',
    'log_heap_test',
    'crc_test',
    'checksum_utils_test',
    'flush_queue_test',
    'config_test',
    'dynamic_bitset_test',
    'gossip_test',
    'managed_vector_test',
    'map_difference_test',
    'memtable_test',
    'mutation_query_test',
    'snitch_reset_test',
    'auth_test',
    'idl_test',
    'range_tombstone_list_test',
    'mutation_fragment_test',
    'flat_mutation_reader_test',
    'anchorless_list_test',
    'database_test',
    'input_stream_test',
    'nonwrapping_range_test',
    'virtual_reader_test',
    'counter_test',
    'cell_locker_test',
    'view_schema_test',
    'view_build_test',
    'view_complex_test',
    'clustering_ranges_walker_test',
    'vint_serialization_test',
    'duration_test',
    'loading_cache_test',
    'castas_fcts_test',
    'big_decimal_test',
    'aggregate_fcts_test',
    'role_manager_test',
    'caching_options_test',
    'auth_resource_test',
    'cql_auth_query_test',
    'enum_set_test',
    'extensions_test',
    'cql_auth_syntax_test',
    'querier_cache',
    'limiting_data_source_test',
    'sstable_test',
    'broken_sstable_test',
    'sstable_3_x_test',
    'meta_test',
    'reusable_buffer_test',
    'multishard_writer_test',
    'observable_test',
    'transport_test',
    'fragmented_temporary_buffer_test',
    'auth_passwords_test',
    'multishard_mutation_query_test',
    'top_k_test',
<<<<<<< HEAD
    'data_listeners_test',
=======
    'utf8_test',
    'small_vector_test',
>>>>>>> 0f795ad4
]

other_tests = [
    'memory_footprint',
]

CONCOLORS = {'green': '\033[1;32m', 'red': '\033[1;31m', 'nocolor': '\033[0m'}

def colorformat(msg, **kwargs):
    fmt = dict(CONCOLORS)
    fmt.update(kwargs)
    return msg.format(**fmt)

def status_to_string(success):
    if success:
        status = colorformat("{green}PASSED{nocolor}") if os.isatty(sys.stdout.fileno()) else "PASSED"
    else:
        status = colorformat("{red}FAILED{nocolor}") if os.isatty(sys.stdout.fileno()) else "FAILED"

    return status

def print_progress_succint(test_path, test_args, success, cookie):
    if type(cookie) is int:
        cookie = (0, 1, cookie)

    last_len, n, n_total = cookie
    msg = "[{}/{}] {} {} {}".format(n, n_total, status_to_string(success), test_path, ' '.join(test_args))
    if sys.stdout.isatty():
        print('\r' + ' ' * last_len, end='')
        last_len = len(msg)
        print('\r' + msg, end='')
    else:
        print(msg)

    return (last_len, n + 1, n_total)


def print_status_verbose(test_path, test_args, success, cookie):
    if type(cookie) is int:
        cookie = (1, cookie)

    n, n_total = cookie
    msg = "[{}/{}] {} {} {}".format(n, n_total, status_to_string(success), test_path, ' '.join(test_args))
    print(msg)

    return (n + 1, n_total)


class Alarm(Exception):
    pass


def alarm_handler(signum, frame):
    raise Alarm


if __name__ == "__main__":
    all_modes = ['debug', 'release']

    sysmem = os.sysconf('SC_PAGE_SIZE') * os.sysconf('SC_PHYS_PAGES')
    testmem = 2e9
    default_num_jobs = ((sysmem - 4e9) // testmem)

    parser = argparse.ArgumentParser(description="Scylla test runner")
    parser.add_argument('--fast', action="store_true",
                        help="Run only fast tests")
    parser.add_argument('--name', action="store",
                        help="Run only test whose name contains given string")
    parser.add_argument('--mode', choices=all_modes,
                        help="Run only tests for given build mode")
    parser.add_argument('--timeout', action="store", default="300", type=int,
                        help="timeout value for test execution")
    parser.add_argument('--jenkins', action="store",
                        help="jenkins output file prefix")
    parser.add_argument('--verbose', '-v', action='store_true', default=False,
                        help='Verbose reporting')
    parser.add_argument('--jobs', '-j', action="store", default=default_num_jobs, type=int,
                        help="Number of jobs to use for running the tests")
    args = parser.parse_args()

    print_progress = print_status_verbose if args.verbose else print_progress_succint

    custom_seastar_args = {
        "sstable_test": ['-c1'],
        "sstable_3_x_test": ['-c1'],
        "mutation_reader_test": ['-c{}'.format(min(os.cpu_count(), 3)), '-m2G'],
    }

    test_to_run = []
    modes_to_run = all_modes if not args.mode else [args.mode]
    for mode in modes_to_run:
        prefix = os.path.join('build', mode, 'tests')
        standard_args = '--overprovisioned --unsafe-bypass-fsync 1 --blocked-reactor-notify-ms 2000000'.split()
        seastar_args = '-c2 -m2G'.split()
        for test in other_tests:
            test_to_run.append((os.path.join(prefix, test), 'other', custom_seastar_args.get(test, seastar_args) + standard_args))
        for test in boost_tests:
            test_to_run.append((os.path.join(prefix, test), 'boost', custom_seastar_args.get(test, seastar_args) + standard_args))

    if 'release' in modes_to_run:
        test_to_run.append(('build/release/tests/lsa_async_eviction_test', 'other',
                            '-c1 -m200M --size 1024 --batch 3000 --count 2000000'.split() + standard_args))
        test_to_run.append(('build/release/tests/lsa_sync_eviction_test', 'other',
                            '-c1 -m100M --count 10 --standard-object-size 3000000'.split() + standard_args))
        test_to_run.append(('build/release/tests/lsa_sync_eviction_test', 'other',
                            '-c1 -m100M --count 24000 --standard-object-size 2048'.split() + standard_args))
        test_to_run.append(('build/release/tests/lsa_sync_eviction_test', 'other',
                            '-c1 -m1G --count 4000000 --standard-object-size 128'.split() + standard_args))
        test_to_run.append(('build/release/tests/row_cache_alloc_stress', 'other',
                            '-c1 -m2G'.split() + standard_args))
        test_to_run.append(('build/release/tests/row_cache_stress_test', 'other', '-c1 -m1G --seconds 10'.split() + standard_args))

    if args.name:
        test_to_run = [t for t in test_to_run if args.name in t[0]]

    failed_tests = []

    n_total = len(test_to_run)
    env = os.environ
    # disable false positive due to new (with_alignment(...)) ...
    env['ASAN_OPTIONS'] = 'alloc_dealloc_mismatch=0'
    env['UBSAN_OPTIONS'] = 'print_stacktrace=1'
    env['BOOST_TEST_CATCH_SYSTEM_ERRORS'] = 'no'

    def run_test(path, type, exec_args):
        boost_args = []
        # avoid modifying in-place, it will change test_to_run
        exec_args = exec_args + '--collectd 0'.split()
        file = io.StringIO()
        if args.jenkins and type == 'boost':
            mode = 'release'
            if path.startswith(os.path.join('build', 'debug')):
                mode = 'debug'
            xmlout = (args.jenkins + "." + mode + "." + os.path.basename(path.split()[0]) + ".boost.xml")
            boost_args += ['--report_level=no', '--logger=HRF,test_suite:XML,test_suite,' + xmlout]
        if type == 'boost':
            boost_args += ['--']

        def report_error(exc, out, report_subcause):
            report_subcause(exc)
            if out:
                print('=== stdout START ===', file=file)
                print(out, file=file)
                print('=== stdout END ===', file=file)
        success = False
        try:
            subprocess.check_output([path] + boost_args + exec_args,
                                    stderr=subprocess.STDOUT,
                                    timeout=args.timeout,
                                    env=env, preexec_fn=os.setsid)
            success = True
        except subprocess.TimeoutExpired as e:
            def report_subcause(e):
                print('  timed out', file=file)
            report_error(e, e.output.decode(encoding='UTF-8'), report_subcause=report_subcause)
        except subprocess.CalledProcessError as e:
            def report_subcause(e):
                print('  with error code {code}\n'.format(code=e.returncode), file=file)
            report_error(e, e.output.decode(encoding='UTF-8'), report_subcause=report_subcause)
        except Exception as e:
            def report_subcause(e):
                print('  with error {e}\n'.format(e=e), file=file)
            report_error(e, e, report_subcause=report_subcause)
        return (path, boost_args + exec_args, success, file.getvalue())

    executor = concurrent.futures.ThreadPoolExecutor(max_workers=args.jobs)
    futures = []
    for n, test in enumerate(test_to_run):
        path = test[0]
        test_type = test[1]
        exec_args = test[2] if len(test) >= 3 else []
        futures.append(executor.submit(run_test, path, test_type, exec_args))

    cookie = n_total
    for future in concurrent.futures.as_completed(futures):
        test_path, test_args, success, out = future.result()
        cookie = print_progress(test_path, test_args, success, cookie)
        if not success:
            failed_tests.append((test_path, test_args, out))

    if not failed_tests:
        print('\nOK.')
    else:
        print('\n\nOutput of the failed tests:')
        for test, args, out in failed_tests:
            print("Test {} {} failed:\n{}".format(test, ' '.join(args), out))
        print('\n\nThe following test(s) have failed:')
        for test, args, _ in failed_tests:
            print('  {} {}'.format(test, ' '.join(args)))
        print('\nSummary: {} of the total {} tests failed'.format(len(failed_tests), len(test_to_run)))
        sys.exit(1)<|MERGE_RESOLUTION|>--- conflicted
+++ resolved
@@ -121,12 +121,9 @@
     'auth_passwords_test',
     'multishard_mutation_query_test',
     'top_k_test',
-<<<<<<< HEAD
     'data_listeners_test',
-=======
     'utf8_test',
     'small_vector_test',
->>>>>>> 0f795ad4
 ]
 
 other_tests = [
